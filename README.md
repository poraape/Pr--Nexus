# Nexus QuantumI2A2: Análise Fiscal com IA

Nexus QuantumI2A2 é uma plataforma de auditoria fiscal que combina uma SPA React leve com um backend FastAPI orientado a agentes. O processamento de arquivos, regras fiscais, chamadas de IA e geração de relatórios é realizado exclusivamente no servidor, garantindo conformidade com o blueprint MAS distribuído.

---

## Funcionalidades Principais

- **Pipeline Multiagente no Backend:** Extração, validação, classificação, cross-validation, inteligência e contabilidade residem em módulos Python (`backend/agents/*`) orquestrados por `backend/graph.py`.
- **API Gateway FastAPI:** Endpoints `/api/v1/upload`, `/status/{task_id}`, `/report/{task_id}`, `/chat`, `/llm/generate-json` centralizam autenticação, filas e entrega de resultados (`backend/api/endpoints.py`).
- **Assíncrono e Extensível:** Tarefas publicadas em RabbitMQ (modo produção) ou executadas inline via thread pool (modo desenvolvimento). O worker dedicado é inicializado por `python -m backend.worker_main`.
- **Persistência Completa:** SQLite (padrão) ou PostgreSQL gerenciado armazena tasks, status e relatórios (`backend/database/models.py`); ChromaDB mantém embeddings para RAG (`backend/agents/consultant_agent.py`).
- **Frontend Thin Client:** O React apenas sobe arquivos suportados (XML, CSV, JSON, PDF, OCR e ZIP) e acompanha o progresso via polling/SSE (`hooks/useAgentOrchestrator.ts`, `components/FileUpload.tsx`).
- **Chat Consultivo com RAG:** Consultor fiscal responde perguntas com contexto indexado no backend.

---

## Arquitetura Atual (MAS Server-Side)

```text
Frontend (React) ──► API Gateway (FastAPI) ──► RabbitMQ ──► Worker (AgentGraph) ──► SQLite (padrão) / ChromaDB
                                              │
                                              └── Storage de Arquivos em /data
```

- **Frontend (React/Vite)**  
  - Upload restrito a arquivos compreendidos pelo backend (`components/FileUpload.tsx`).  
  - Polling de status (`/api/v1/status/{task_id}`) e busca de relatório final (`/api/v1/report/{task_id}`).  
  - Chat via SSE (`/api/v1/chat`) sem expor chaves de API.  

- **FastAPI Gateway (`backend/main.py`, `backend/api/endpoints.py`)**
  - Persiste metadados de tarefas no SQLite local por padrão (ou em PostgreSQL se configurado).
  - Publica mensagens em RabbitMQ via `RabbitMQPublisher` ou executa inline com `InlineTaskPublisher`.  
  - Posta atualizações em `SQLAlchemyStatusRepository` e salva relatórios em `SQLAlchemyReportRepository`.

- **Workers (`backend/worker.py`, `backend/worker_main.py`)**  
  - Consumidor RabbitMQ implementado em `RabbitMQConsumer` (`backend/services/task_queue.py`).  
  - `AuditWorker` injeta agentes via `AgentGraph`, atualizando status a cada fase (`backend/graph.py`).  
  - Persistência de arquivos pela `FileStorage` (`backend/services/storage.py`).  

- **Persistência e RAG**  
  - `backend/database/models.py`: modelos `Task` e `Report`.  
  - `backend/agents/consultant_agent.py`: indexação no ChromaDB e consultas com LLM server-side (Gemini/DeepSeek).  

---

## Execução Local

### 1. Backend

```bash
python -m venv .venv
source .venv/bin/activate           # PowerShell: .\.venv\Scripts\Activate.ps1
pip install -r backend/requirements.txt
```

Defina as variáveis de ambiente (arquivo `.env` na raiz ou export direto):

```env
POSTGRES_DSN=sqlite+aiosqlite:///data/nexus.db
STORAGE_PATH=/data/uploads
CHROMA_PERSIST_DIRECTORY=/data/chroma
SPACE_RUNTIME_DIR=/data                     # raiz única para dados persistentes
TASK_DISPATCH_MODE=inline              # use "rabbitmq" para produção
RABBITMQ_URL=amqp://guest:guest@localhost:5672/
RABBITMQ_QUEUE=audit_tasks
GEMINI_API_KEY=***
FRONTEND_ORIGIN=http://localhost:5173
```

Com `SPACE_RUNTIME_DIR=/data` definido (padrão no `docker-compose.yml`), uploads e embeddings são criados em subpastas de `/data`, permitindo que um único volume nomeado sobreviva a reinicializações.

Inicie a API:

```bash
uvicorn backend.main:app --reload --host 0.0.0.0 --port 8000
```

### 2. Worker de Processamento

- **Modo inline (padrão):** nenhuma ação extra necessária; as tarefas são executadas em threads dentro do processo FastAPI.
- **Modo RabbitMQ:** defina `TASK_DISPATCH_MODE=rabbitmq`, suba o broker e execute em outro terminal:

```bash
python -m backend.worker_main
```

### 3. Frontend

```bash
npm install
VITE_BACKEND_URL=http://localhost:8000 npm run dev -- --host 0.0.0.0 --port 5173
```

A aplicação estará em `http://localhost:5173`.

---

## Execução com Docker Compose

Um ambiente completo (RabbitMQ, FastAPI, Worker e Vite) está definido em `docker-compose.yml`.

```bash
# Exporte a chave do LLM antes de subir, se necessário
export GEMINI_API_KEY=***
docker compose up --build
```

Serviços expostos:

- FastAPI: `http://localhost:8000`
- Frontend: `http://localhost:5173`
- RabbitMQ Management: `http://localhost:15672` (guest/guest)

Volumes nomeados preservam uploads, embeddings e dados do broker (`backend_data`, `rabbitmq_data`).

---

## Estrutura de Pastas Relevante

```
backend/
  agents/                   # Agentes Python (Intelligence, Accountant, etc.)
  api/                      # Endpoints FastAPI
  core/config.py            # Configurações e carregamento de env
  database/                 # SQLAlchemy engine e modelos
  graph.py                  # Orquestração do pipeline multiagente
  worker.py                 # AuditWorker e interface MessageBroker
  worker_main.py            # Entry point para consumidor RabbitMQ
  services/
    task_queue.py           # Inline/RabbitMQ publishers + RabbitMQConsumer
    storage.py              # Persistência de arquivos
frontend (raiz do projeto)
  components/               # UI, upload, dashboards
  hooks/useAgentOrchestrator.ts
  services/                 # httpClient/chatService delegando ao backend
  types.ts                  # Tipos compartilhados com o backend
docker-compose.yml          # Orquestração local completa
backend/Dockerfile          # Imagem base para API e worker
```

Os antigos agentes TypeScript client-side foram removidos (agora toda a lógica está em Python).

---

## Variáveis de Ambiente Importantes

<<<<<<< HEAD
| Variável | Descrição |
| --- | --- |
| `POSTGRES_DSN` | DSN usado pelo SQLAlchemy (SQLite local por padrão, PostgreSQL se configurado). |
| `TASK_DISPATCH_MODE` | `inline` (padrão) ou `rabbitmq`. Controla como as tasks são enfileiradas. |
| `RABBITMQ_URL` / `RABBITMQ_QUEUE` | Configuração do broker quando `TASK_DISPATCH_MODE=rabbitmq`. |
| `STORAGE_PATH` | Diretório para uploads persistidos antes do processamento (padrão `/data/uploads`). |
| `CHROMA_PERSIST_DIRECTORY` | Pasta usada pelo ChromaDB para embeddings (padrão `/data/chroma`). |
| `SPACE_RUNTIME_DIR` | Diretório base opcional; quando definido, sobrescreve automaticamente os caminhos padrão. |
| `GEMINI_API_KEY` / `DEEPSEEK_API_KEY` | Chaves dos provedores de LLM. Nunca expostas ao frontend. |
| `FRONTEND_ORIGIN` | Origin autorizado para CORS. |
| `VITE_BACKEND_URL` (frontend) | URL do gateway FastAPI consumida pelo SPA. |
=======
> **Obrigatório vs. opcional** – As variáveis marcadas como "Sim" precisam estar definidas em produção. Quando houver alternativas,
> configure pelo menos uma das opções indicadas.

| Variável | Obrigatória? | Descrição |
| --- | --- | --- |
| `POSTGRES_DSN` | Sim | DSN usado pelo SQLAlchemy para persistir tarefas e relatórios. |
| `STORAGE_PATH` | Sim | Diretório para uploads persistidos antes do processamento. |
| `CHROMA_PERSIST_DIRECTORY` | Sim | Pasta usada pelo ChromaDB para embeddings. |
| `TASK_DISPATCH_MODE` | Sim | Define o modo de execução das tarefas. O padrão é `inline`, adequado para produção quando RabbitMQ não está disponível. |
| `RABBITMQ_URL` / `RABBITMQ_QUEUE` | Condicional | Necessárias apenas quando `TASK_DISPATCH_MODE=rabbitmq`. |
| `LLM_PROVIDER` | Sim | Escolha do provedor (`gemini`, `deepseek` ou `hybrid`). |
| `GEMINI_API_KEY` | Condicional | Obrigatória quando `LLM_PROVIDER=gemini` ou `hybrid`. |
| `DEEPSEEK_API_KEY` | Condicional | Obrigatória quando `LLM_PROVIDER=deepseek` ou `hybrid`. |
| `FRONTEND_ORIGIN` | Sim | Origin autorizado para CORS. |
| `VITE_BACKEND_URL` (frontend) | Sim | URL do gateway FastAPI consumida pelo SPA. |
>>>>>>> eef60f5c

---

## Testes

O backend possui testes PyTest para agentes e grafo (`backend/tests/*`). Execute:

```bash
pytest backend/tests
```

---

## Migração futura para PostgreSQL gerenciado

Para escalar além do SQLite embarcado, siga os passos abaixo para usar um banco PostgreSQL gerenciado (Neon, RDS, Cloud SQL, etc.):

1. **Provisionar o banco:** crie uma instância PostgreSQL e obtenha a URL completa (incluindo usuário, senha, host, porta e banco).
2. **Atualizar variáveis de ambiente:** defina `POSTGRES_DSN` com o DSN do provedor e remova `SPACE_RUNTIME_DIR`, `STORAGE_PATH` e `CHROMA_PERSIST_DIRECTORY` se for usar armazenamento externo diferente do `/data`.
3. **Executar migrações:** rode `alembic upgrade head` ou reinicie o backend; o `backend/main.py` aplica as migrações automaticamente na inicialização.
4. **Ajustar Docker Compose (opcional):** adicione um serviço externo ou utilize variáveis apontando para o endpoint gerenciado. Remova o volume `backend_data` se os uploads e embeddings também forem migrados para outro storage.
5. **Verificar permissões:** garanta que o usuário tenha privilégios de criação de tabelas e índices necessários para `Base.metadata.create_all` e migrações Alembic.

---

## Segurança

- Chaves de LLM são carregadas apenas no backend via variáveis de ambiente (`backend/core/config.py`).  
- Frontend não contém segredos; interage exclusivamente com a API.  
- Upload de arquivos agora é validado no cliente para aceitar somente formatos processados pelo backend (`components/FileUpload.tsx`).  
- Recomenda-se habilitar HTTPS, secret management e autenticação no deployment final.<|MERGE_RESOLUTION|>--- conflicted
+++ resolved
@@ -145,19 +145,6 @@
 
 ## Variáveis de Ambiente Importantes
 
-<<<<<<< HEAD
-| Variável | Descrição |
-| --- | --- |
-| `POSTGRES_DSN` | DSN usado pelo SQLAlchemy (SQLite local por padrão, PostgreSQL se configurado). |
-| `TASK_DISPATCH_MODE` | `inline` (padrão) ou `rabbitmq`. Controla como as tasks são enfileiradas. |
-| `RABBITMQ_URL` / `RABBITMQ_QUEUE` | Configuração do broker quando `TASK_DISPATCH_MODE=rabbitmq`. |
-| `STORAGE_PATH` | Diretório para uploads persistidos antes do processamento (padrão `/data/uploads`). |
-| `CHROMA_PERSIST_DIRECTORY` | Pasta usada pelo ChromaDB para embeddings (padrão `/data/chroma`). |
-| `SPACE_RUNTIME_DIR` | Diretório base opcional; quando definido, sobrescreve automaticamente os caminhos padrão. |
-| `GEMINI_API_KEY` / `DEEPSEEK_API_KEY` | Chaves dos provedores de LLM. Nunca expostas ao frontend. |
-| `FRONTEND_ORIGIN` | Origin autorizado para CORS. |
-| `VITE_BACKEND_URL` (frontend) | URL do gateway FastAPI consumida pelo SPA. |
-=======
 > **Obrigatório vs. opcional** – As variáveis marcadas como "Sim" precisam estar definidas em produção. Quando houver alternativas,
 > configure pelo menos uma das opções indicadas.
 
@@ -173,7 +160,6 @@
 | `DEEPSEEK_API_KEY` | Condicional | Obrigatória quando `LLM_PROVIDER=deepseek` ou `hybrid`. |
 | `FRONTEND_ORIGIN` | Sim | Origin autorizado para CORS. |
 | `VITE_BACKEND_URL` (frontend) | Sim | URL do gateway FastAPI consumida pelo SPA. |
->>>>>>> eef60f5c
 
 ---
 
