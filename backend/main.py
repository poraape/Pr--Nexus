"""Entrypoint for the FastAPI backend application."""
from __future__ import annotations

import asyncio
import logging
from pathlib import Path

from alembic import command
from alembic.config import Config
from fastapi import FastAPI
from fastapi.middleware.cors import CORSMiddleware

from backend.api.endpoints import router as api_router
from backend.core.config import settings
from backend.database import Base, engine
from backend.graph import create_graph
from backend.services.repositories import SQLAlchemyStatusRepository
import backend.database.models  # noqa: F401 - ensure models are registered

logger = logging.getLogger(__name__)

app = FastAPI(title="Nexus Backend", version="0.2.0")

app.add_middleware(
    CORSMiddleware,
    allow_origins=[settings.frontend_origin] if settings.frontend_origin != "*" else ["*"],
    allow_credentials=True,
    allow_methods=["*"],
    allow_headers=["*"],
)

app.include_router(api_router)


def _ensure_directories() -> None:
    for directory in settings.directories_to_ensure:
        directory.mkdir(parents=True, exist_ok=True)
        logger.info("Ensured persistence directory exists: %s", directory)


def _run_migrations() -> None:
    config_path = Path(__file__).resolve().parent / "alembic.ini"
    migrations_path = Path(__file__).resolve().parent / "alembic"
    alembic_cfg = Config(str(config_path))
    alembic_cfg.set_main_option("script_location", str(migrations_path))
    alembic_cfg.set_main_option("sqlalchemy.url", settings.sqlalchemy_sync_url)
    command.upgrade(alembic_cfg, "head")
    logger.info("Database migrations applied successfully")


def _bootstrap_database() -> None:
    _ensure_directories()
    _run_migrations()
    Base.metadata.create_all(bind=engine)
    logger.info("Database schema ensured")


@app.on_event("startup")
async def ensure_database_schema() -> None:
<<<<<<< HEAD
    """Garantir que diretórios e tabelas existam ao subir o serviço."""

    await asyncio.to_thread(_bootstrap_database)
=======
    """Inicializa recursos necessários ao subir o serviço."""

    Base.metadata.create_all(bind=engine)
    graph = create_graph(status_repository=SQLAlchemyStatusRepository())
    app.state.agent_graph = graph

    # Reutilizar o mesmo grafo na instância global do worker inline
    from backend.api import endpoints as api_endpoints  # import local para evitar ciclo

    api_endpoints._worker.graph = graph
>>>>>>> eef60f5c


@app.get("/health")
async def healthcheck() -> dict[str, str]:
    """Simple healthcheck endpoint."""

    return {"status": "ok"}<|MERGE_RESOLUTION|>--- conflicted
+++ resolved
@@ -57,11 +57,6 @@
 
 @app.on_event("startup")
 async def ensure_database_schema() -> None:
-<<<<<<< HEAD
-    """Garantir que diretórios e tabelas existam ao subir o serviço."""
-
-    await asyncio.to_thread(_bootstrap_database)
-=======
     """Inicializa recursos necessários ao subir o serviço."""
 
     Base.metadata.create_all(bind=engine)
@@ -72,7 +67,6 @@
     from backend.api import endpoints as api_endpoints  # import local para evitar ciclo
 
     api_endpoints._worker.graph = graph
->>>>>>> eef60f5c
 
 
 @app.get("/health")
